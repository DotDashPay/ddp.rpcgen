"""This is the autogenerator script that converts the DDP API spec
into a languge-specific API implementation.

Example call:

protoc -I../../ -I/usr/local/include --plugin=protoc-gen-ddprpc=./generator.py --ddprpc_out=../../../ddp.api.node/lib/autogen/ ../../dotdashpay/api/common/protobuf/services.proto

While there is no way to pass an argument to the generator via protoc
(it does not allow this), you can set the following environment
variables to control how this program is executed:

== RPCGEN_DATA_FILE

This works in tandem with the RPCGEN_DEBUG_MODE variable. If set, the
generator will save the raw input from protoc to the file specified in
this variable. The debug mode can then be used to read this file
without the need to go through protoc, which makes it very hard to
debug programs.

== RPCGEN_DEBUG_MODE

Set the to 1 if you want to run this program in standalone mode. You
must first run the program using the above command line and then can
subsequently run the program directly to insert breakpoints.

A good practical way to do this is:
RPCGEN_DATA_FILE=/tmp/datafile.bin protoc ... --plugin=protoc-gen-ddprpc=./generator.py ...
RPCGEN_DATA_FILE=/tmp/datafile.bin RPCGEN_DEBUG_MODE=1 ./generator.py

"""

from abc import ABCMeta, abstractmethod
from google.protobuf.compiler import plugin_pb2 as plugin
from google.protobuf.descriptor_pb2 import DescriptorProto, EnumDescriptorProto
from jinja2 import Environment, FileSystemLoader
import json
import os
import pickle
import re
import sys

<<<<<<< HEAD
EXAMPLE_VALUES_FILENAME = os.path.sep.join([os.path.dirname(os.path.realpath(__file__)),
                                            "..", "api", "common", "spec", "example-values.json"])
=======
EXAMPLE_VALUES_FILENAME = os.path.join(os.path.dirname(os.path.realpath(__file__)),
                                       "..", "api", "common", "spec", "example-values.json")
>>>>>>> fb3bf443
TEMPLATES_DIR = os.path.dirname(os.path.realpath(__file__)) + os.path.sep + "templates"

# Python protobuf module parses the update/completion service options
# into the following unicode sequences
# TODO(cjrd) submit an issue to python protobuf github about this parsing error
RESPONSE_TYPE = {
    "\x8a\xb5\x18": "UPDATE",
    "\x92\xb5\x18": "COMPLETION"
}

def proto_field_number_bytes_to_number(proto_bytes_as_str):
    """proto_field_number_bytes_to_number takes a raw set of bytes and
    converts it to a protobuf field number.

    """
    # First byte has 3 bits that tell us the type, but that's always a
    # varint (0).
    proto_bytes = bytes(proto_bytes_as_str)
    byte1 = (ord(proto_bytes[0]) & 0x7f) >> 3

    # We know that all of the bytes are part of the number since this
    # is just a single field so we don't need to figure out where the
    # end byte is.
    total = 0
    shift = 4 + (len(proto_bytes) - 2) * 7
    for byte in reversed(proto_bytes[1:]):
        # Drop the MSB.
        byte = ord(byte) & 0x7f
        total += (byte << shift)
        shift -= 7
    total += byte1

    return total

def lookup_option_values(option_name, option_declaration_container, option_definition_container):
    """lookup_option_values attempts to locate the option_name, which is
    declared in the declaration container, in the definition
    container.

    """
    extension = None
    for option in option_declaration_container.extension:
        if option.name == option_name:
            extension = option
            break
    if extension is None:
        return (None, None)

    options = []
    for option in option_definition_container.options._unknown_fields:
        if proto_field_number_bytes_to_number(option[0]) == extension.number:
            options.append((ord(option[0][0]) & 0x7, option[1]))

    if len(options) == 0:
        return (extension, None)
    else:
        return (extension, options)

def get_method_options(method):
    """
    ARE YOU SEEING DICT KEY ERRORS IN THIS METHOD?
    Make sure you have python protobuf package version 2.6.1
    `pip show protobuf` # to check your version
    `pip uninstall protobuf` # to remove the old value
    `pip install protobuf==2.6.1` # to install the needed verison
    """
    responses = []
    for resp in method.options._unknown_fields:
        responses.append({
            "type": RESPONSE_TYPE[resp[0]],
            "name": resp[1][1:].split(".")[-1]
        })
    return responses


def to_camel_case(snake_str):
    """to_camel_case is a utility method for converting strings to camel
    case.

    """
    components = snake_str.split('_')
    combined = components[0] + "".join(x.title() for x in components[1:])
    return combined[0].lower() + combined[1:]

class DDPGenerator:
    """DDPGenerator is an abstract class that is used to generate the API
    in a target language.

    A target language should be subclassed from this class and
    requires only three basic definitions:

    1. Define a class that implements the abstract methods in this class (mostly for file naming)
    2. Define the set of templates that exemplify the implementation of the target language
    3. A main method that looks like this:

    #!/usr/bin/env python
    import generator

    class NameOfGenerator:
    ...

    if __name__ == '__main__':
        generator.run(NameOfGenerator())

    For each abstract method that has a method signature
    {type}_{header|source}_name(s?), you must create a file
    ./templates/{language}.{type}.{header|source}.j2, which is a jinja
    template. For languages that don't use header files, the
    associated template does not need to be created. The {type} is
    related to the function names in this class (e.g. examples, api).

    You can control the output locations of the non-api files by
    setting environment variables like:

    {LANGUAGE}_{TYPE}_DIR=/path/to/output/relative/to/protoc/out

    """
    __metaclass__ = ABCMeta

    def __init__(self):
        with open(EXAMPLE_VALUES_FILENAME) as examples_file:
            self.examples = json.load(examples_file)

    def find_arguments_proto_by_method_name(self, proto):
        """find_proto_by_name returns a DescriptorProto of the argument
        message to the method.

        This is meant to be 'installed' as a jinja filter.

        """
        return self.find_proto_by_name("{}Args".format(proto))

    def find_response_args_proto_by_response_name(self, proto):
        """find_response_args_proto_by_response_name
        returns a DescriptorProto of the proto field for the given response

        This is meant to be 'installed' as a jinja filter.
        """

        return self.find_proto_by_name(proto)

    def find_proto_by_name(self, proto):
        """find_proto_by_name returns a DescriptorProto of the named proto

        This is meant to be 'installed' as a jinja filter.

        """
        for proto_file in self.fileset.proto_file:
            for message in proto_file.message_type:
                if message.name == proto:
                    return message

    def service_file(self, service_name):
        """service_file is meant to be used as a jinja filter to lookup a file
        descriptor based on a service name.

        This mapping is created in find_services.

        """
        if service_name in self.service_files:
            return self.service_files[service_name]
        else:
            raise("Could not find file associated with service: {}".format(service_name))

    def option_values(self, option_definition_container, option_name):
        """option_values is meant to be used a jinja filter to get an option
        value from a proto entity that defines that option.

        Options can be on files, services, methods, etc. Whatever the
        case may be, the entity that defines the option should be
        passed in as the second parameter.

        E.g. api_minor_version is declared in
        api/common/protobuf/common.proto and used in several other
        protos. To find the value of the option in say payment.proto,
        you would pass in the FileDescriptorProto that describes the
        payment.proto file as the second argument.

        """
        values = []
        for pfile in self.files:
            (extension, option_values) = lookup_option_values(option_name, pfile, option_definition_container)
            if option_values is not None:
                for option_value in option_values:
                    if option_value[0] == 0x0:
                        values.append(ord(option_value[1]))
                    elif option_value[0] == 0x02:
                        offset = 1
                        while ord(option_value[1][offset - 1]) > 0x7f:
                            offset += 1
                        values.append(str(option_value[1][offset:]))
                # Should only be one
                break

        # LABEL_REPEATED = 3
        #import ipdb; ipdb.set_trace()
        if (extension is not None) and (extension.label != 3):
            return values[0]
        return values


    def find_services(self, fileset):

        """find_services returns of list of protos that define services in the
        fileset.

        The API is autogenerated from a set of service definitions. Thus,
        a single service defines some subset of the entire possible API
        requests that can be issued.

        @return a list of ServiceDescriptorProto objects that describe all
        of the services in the fileset.

        """
        services = []
        self.service_files = {}
        self.files = []
        for pfile in fileset.proto_file:
            self.files.append(pfile)
            for service in pfile.service:
                self.service_files[service.name] = pfile
                services.append(service)
        return services

    def output_dir(self, typename):
        """output_dir returns the output dir for the typename.

        This method checks for an environment variable {TYPENAME}_DIR
        and otherwise just returns ".".

        This output directory should be relative to the output
        directory specified to protoc.

        """
        setting = "{}_DIR".format(typename.upper())
        if setting in os.environ:
            return os.environ[setting]
        else:
            return "."

    def run(self):
        """run is the main method that kicks off the autogeneration.

        Subclasses should call this method directly from their __main
        routine.

        """
        data = None

        if "RPCGEN_DEBUG_MODE" in os.environ and "RPCGEN_DATA_FILE" in os.environ:
            with open(os.environ["RPCGEN_DATA_FILE"], "r") as outfile:
                data = outfile.read()
        else:
            # Read request message from stdin
            data = sys.stdin.read()
            if "RPCGEN_DATA_FILE" in os.environ:
                with open(os.environ["RPCGEN_DATA_FILE"], "wb") as outfile:
                    outfile.write(data)

        # Parse request
        self.fileset = plugin.CodeGeneratorRequest()
        self.fileset.ParseFromString(data)

        # Get all of the services defined in the fileset.
        services = self.find_services(self.fileset)
        if len(services) == 0:
            raise Exception("Unable to find any services in the input files")

        # For each service, output a file that defines the API requests
        # for the service.
        outputs = plugin.CodeGeneratorResponse()
        self.generate(services, outputs)

        # Serialise response message
        output = outputs.SerializeToString()

        # Write to stdout
        sys.stdout.write(output)


    @abstractmethod
    def language(self):
        """language should return the language that this generator
        implements.

        This should correspond to the name of the files in the
        templates directory and the section in the example-values.json
        file.

        """
        pass

    @abstractmethod
    def beautify(self, code):
        """beautify should return aa string that is a beautified version of
        that string according to the languages.

        """
        pass

    @abstractmethod
    def recase(self, variable):
        """recase should convert the variable's name to the correct case for the language.

        e.g. In javascript, a variable should be in camelCase

        """
        pass

    @abstractmethod
    def api_header_name(self, service):
        """api_header_name should return the name of the file will hold the
        generated content that defines the API.

        In some languages it is ok to return None here to indicate
        that there are no header files (e.g. Python, Javascript).

        """
        pass

    @abstractmethod
    def api_source_name(self, service):
        """api_source_name should return the name of the file will hold the
        generated content that implements the API.

        """
        pass

    @abstractmethod
    def simulator_header_name(self, services):
        """simulator_header_name should return the name of the file will hold
        the generated content that defines the simulator.

        Note that this method takes a list of services, not just one,
        because the simulator should be generated to handle all API
        requests across all services.

        In some languages it is ok to return None here to indicate
        that there are no header files (e.g. Python, Javascript).

        """
        pass

    @abstractmethod
    def simulator_source_name(self, services):
        """simulator_source_name should return the name of the file will hold
        the generated content that implements the simulator.

        Note that this method takes a list of services, not just one,
        because the simulator should be generated to handle all API
        requests across all services.

        The implementation should be limited to simply controlling the
        behavior of the simulator and not the logic of the simulator
        itself. That is handled in the server. Rather, the
        implementation should simply pass along configuration changes
        to the simulator and API requests via a 'simulator bridge' to
        the server via POST requests and handle the responses.

        """
        pass

    @abstractmethod
    def examples_source_name(self, method):
        """examples_source_name should return the name of the file that will
        hold the example for the method.

        The example template file can (and should) make sure of the
        DDPGenerator function get_example value_for_field() to
        correctly get an example value given a protobuf field name.

        """
        pass

    @abstractmethod
    def tests_source_name(self, method):
        """tests_source_name should return the name of the file that will
        hold the test for the method.

        The tests are derived from the example template file.
        """
        pass

    def render(self, environment, typename, filetype, **kwargs):
        """render returns the contents of a filename using the jinja environment and context.

        The template will be loaded automatically from the typename
        and the filetype. Typename should be one of {api, simulator,
        examples} and filetype should be one of {header, source}.

        The context should be a dict of objects available to the
        template. Typically this will just be the service or services
        object passed from the generate method .

        """
        template_filename = "{}.{}.{}.j2".format(self.language(), typename, filetype)
        return environment.get_template(template_filename).render(generator = self, **kwargs)

    def generate(self, services, outputs):
        """generate is the main method of the generators.

        It takes an object outputs, which should be created via:
        outputs = plugin.CodeGeneratorResponse()

        """
        PATH = os.path.dirname(os.path.abspath(__file__))
        environment = Environment(
            autoescape=False,
            loader=FileSystemLoader(TEMPLATES_DIR),
            trim_blocks=True)
        environment.filters["lowercase_first_letter"] = \
            lambda content: content[0].lower() + content[1:]
        environment.filters["remove_package"] = \
            lambda content: content.split(".")[-1]
        environment.filters["get_method_options"] = \
            lambda content: get_method_options(content)
        environment.filters["get_example_value_for_field"] = self.get_example_value_for_field
        environment.filters["find_arguments_proto_by_method_name"] = self.find_arguments_proto_by_method_name
        environment.filters["find_response_args_proto_by_response_name"] = self.find_response_args_proto_by_response_name
        environment.filters["find_proto_by_name"] = self.find_proto_by_name
        environment.filters["recase"] = self.recase
        environment.filters["service_file"] = self.service_file
        environment.filters["option_values"] = self.option_values

        # Generate API files.
        for service in services:
            header_name = self.api_header_name(service)
            if header_name is not None:
                generated_header_descriptor = outputs.file.add()
                generated_header_descriptor.name = header_name
                generated_header_descriptor.content = self.beautify(
                    self.render(environment, "api", "header", service = service))

        for service in services:
            source_name = self.api_source_name(service)
            if source_name is not None:
                generated_source_descriptor = outputs.file.add()
                generated_source_descriptor.name = source_name
                generated_source_descriptor.content = self.beautify(
                    self.render(environment, "api", "source", service = service))

        # Generate simulator files.
        for service in services:
            header_name = self.simulator_header_name(service)
            if header_name is not None:
                generated_header_descriptor = outputs.file.add()
                generated_header_descriptor.name = "{}/{}".format(self.output_dir("simulator"), header_name)
                generated_header_descriptor.content = self.beautify(
                    self.render(environment, "simulator", "header", service = service))

        for service in services:
            source_name = self.simulator_source_name(service)
            if source_name is not None:
                generated_source_descriptor = outputs.file.add()
                generated_source_descriptor.name = "{}/{}".format(self.output_dir("simulator"), source_name)
                generated_source_descriptor.content = self.beautify(
                    self.render(environment, "simulator", "source", service = service))

        # Generate example files. Standalone example files are for
        # reading purposes. The singular file (which is appended with
        # ".reference" is meant to be passed to generate-reference.js
        # in the api/common/spec directory.
        re_example = re.compile(r"// ?@example(.*?)// ?@example-end\(\)\n?", re.DOTALL)
        re_reference = re.compile(r"// ?@reference(.*?)// ?@reference-end\(\)\n?", re.DOTALL)
        re_test = re.compile(r"// ?@test(.*?)// ?@test-end\(\)\n?", re.DOTALL)
        re_lib_setup = re.compile(ur"// ?@example-lib-setup(.*?)// ?@example-lib-setup-end\(\)\n?", re.DOTALL)
        re_singles = re.compile(ur"// ?@single\((.*?)\)(.*?)// ?@single-end\(\)\n?", re.DOTALL)
        re_markup = re.compile(r"// @.*\n?")
        re_standalones = re.compile(ur"// ?@standalone\((.*?)\)(.*?)// ?@standalone-end\(\)\n?", re.DOTALL)

        reference_content = ""

        singles_lines = {}
        singles_dedup = {}

        for service in services:
            for method in service.method:
                source_name = self.examples_source_name(method.name)
                if source_name is None:
                    continue

                generated_source_descriptor = outputs.file.add()
                generated_source_descriptor.name = "{}/{}".format(self.output_dir("examples"), source_name)

                content = self.render(environment, "examples", "source", method = method, service = service)
                example_content = re_markup.sub("", re_reference.sub("", re_test.sub("", content)))
                generated_source_descriptor.content = self.beautify(example_content)

                reference_content += re_test.sub("", re_singles.sub("", content))

                singles = re_singles.findall(content)
                for single in singles:
                    identifier = single[0]
                    block = single[1]

                    if identifier not in singles_dedup:
                        singles_lines[identifier] = []
                        singles_dedup[identifier] = set()

                    for line in iter(block.splitlines()):
                        if line not in singles_lines[identifier]:
                            singles_lines[identifier].append(line)
                            singles_dedup[identifier].add(line)

                # Generate the test file as well
                source_name = self.tests_source_name(method.name)
                if source_name is None:
                    continue

                generated_source_descriptor = outputs.file.add()
                generated_source_descriptor.name = "{}/{}".format(self.output_dir("tests"), source_name)
                test_content = re_markup.sub("", re_example.sub("", re_reference.sub("", content)))
                generated_source_descriptor.content = self.beautify(test_content)


        source_name = self.examples_source_name("reference")
        if source_name is not None:
            generated_source_descriptor = outputs.file.add()
            generated_source_descriptor.name = "{}/{}".format(self.output_dir("examples"), source_name)

            reference_single_content = ""
            for identifier in singles_lines:
                open_paren = identifier.find("(")
                end_tag = identifier[:open_paren] + "-end()"
                lines = "\n".join(singles_lines[identifier])
                reference_single_content += "// @{}{}\n// @{}\n\n".format(identifier, lines, end_tag)

            reference_content = self.beautify("{}\n\n{}".format(reference_single_content, reference_content))
            generated_source_descriptor.content = reference_content

            # The reference can contain standalone examples which we
            # denote in order to render them into separate files.
            standalones = re_standalones.findall(reference_content)
            for standalone in standalones:
                identifier = standalone[0]
                block = standalone[1]

                source_name = self.examples_source_name(identifier)
                output_dir = self.output_dir("standalone")
                if output_dir == ".":
                    output_dir = self.output_dir("examples")

                generated_source_descriptor = outputs.file.add()
                generated_source_descriptor.name = "{}/{}_{}".format(output_dir, self.language(), source_name)
                generated_source_descriptor.content = self.beautify(block)


    def _map_raw_example_value_to_language(self, raw_value):
        """_map_raw_example_value_to_language is used internally to convert a
        raw example value to a language-specific string.

        """
        language = self.language()

        has_language = False
        mapping = None
        if ("language_type_mappings" in self.examples) and (language in self.examples["language_type_mappings"]):
            has_language = True
            mapping = self.examples["language_type_mappings"][language]

        value = "";
        if isinstance(raw_value, basestring):
            # differentiate between enums and strings here
            if raw_value[:2] == "e:":
                value = "\"{}\"".format(raw_value.split(".")[-1])
            else:
                if has_language:
                    value = "{}{}{}".format(mapping["string_prefix"], raw_value, mapping["string_suffix"])
                else:
                    value = "\"{}\"".format(raw_value)
        elif isinstance(raw_value, bool):
            if has_language:
                value = mapping["true_value"] if raw_value else mapping["false_value"];
            else:
                value = "true" if raw_value else "false";
        elif isinstance(raw_value, list):
            if has_language:
                value = "{}{}{}".format(mapping["array_prefix"], raw_value, mapping["array_suffix"])
            else:
                value = "[{}]".format(raw_value)
        else:
            value = "{}".format(raw_value)

        return value

    def get_example_value_for_field(self, field_name):

        """get_example_value_for_field returns an example value as a string
        for a given language and protobuf field name.

        The set of possible example values is stored in a JSON file
        called example-values.json in dotdashpay/rpcgen.

        If the field_name is not found, this throws a runtime
        exception.

        """
        if not field_name in self.examples:
            raise Exception("Could not find an example value for field: {}".format(field_name))

        return self._map_raw_example_value_to_language(self.examples[field_name])<|MERGE_RESOLUTION|>--- conflicted
+++ resolved
@@ -3,11 +3,24 @@
 
 Example call:
 
-protoc -I../../ -I/usr/local/include --plugin=protoc-gen-ddprpc=./generator.py --ddprpc_out=../../../ddp.api.node/lib/autogen/ ../../dotdashpay/api/common/protobuf/services.proto
-
-While there is no way to pass an argument to the generator via protoc
-(it does not allow this), you can set the following environment
-variables to control how this program is executed:
+EXAMPLES_DIR=../../examples \
+TESTS_DIR=../../tests \
+STANDALONE_DIR=../../../ddp.server.developer/views/examples \
+protoc \
+-I../../ -I/usr/local/include \
+--plugin=protoc-gen-ddprpc=./generator.py \
+--ddprpc_out=../../../ddp.api.node/lib/autogen/ \
+../../dotdashpay/api/common/protobuf/services.proto
+
+Notice the first 3 lines are actually setting environment
+variables. This is because protoc doesn't allow command line
+arguments. Those first 3 lines control the output of the various
+markup regions in the jinja templates when the generator outputs the
+examples, tests, and standalone code samples (for the connect
+tutorials).
+
+In addition, you can set the following environment variables to
+control how this program is executed:
 
 == RPCGEN_DATA_FILE
 
@@ -19,7 +32,7 @@
 
 == RPCGEN_DEBUG_MODE
 
-Set the to 1 if you want to run this program in standalone mode. You
+Set this to 1 if you want to run this program in standalone mode. You
 must first run the program using the above command line and then can
 subsequently run the program directly to insert breakpoints.
 
@@ -39,13 +52,8 @@
 import re
 import sys
 
-<<<<<<< HEAD
-EXAMPLE_VALUES_FILENAME = os.path.sep.join([os.path.dirname(os.path.realpath(__file__)),
-                                            "..", "api", "common", "spec", "example-values.json"])
-=======
 EXAMPLE_VALUES_FILENAME = os.path.join(os.path.dirname(os.path.realpath(__file__)),
                                        "..", "api", "common", "spec", "example-values.json")
->>>>>>> fb3bf443
 TEMPLATES_DIR = os.path.dirname(os.path.realpath(__file__)) + os.path.sep + "templates"
 
 # Python protobuf module parses the update/completion service options
